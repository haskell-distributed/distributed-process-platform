--- conflicted
+++ resolved
@@ -54,14 +54,11 @@
                    Control.Distributed.Process.Platform.Call,
                    Control.Distributed.Process.Platform.ManagedProcess,
                    Control.Distributed.Process.Platform.ManagedProcess.Client,
-<<<<<<< HEAD
-                   Control.Distributed.Process.Platform.ManagedProcess.UnsafeClient,
-=======
-                   Control.Distributed.Process.Platform.ManagedProcess.Client.Unsafe,
->>>>>>> 93b12f9e
+                   Control.Distributed.Process.Platform.ManagedProcess.FSM,
                    Control.Distributed.Process.Platform.ManagedProcess.Server,
                    Control.Distributed.Process.Platform.ManagedProcess.Server.Priority,
                    Control.Distributed.Process.Platform.ManagedProcess.Server.Restricted,
+                   Control.Distributed.Process.Platform.ManagedProcess.UnsafeClient,
                    Control.Distributed.Process.Platform.Supervisor,
                    Control.Distributed.Process.Platform.Test,
                    Control.Distributed.Process.Platform.Time,
