{- | [Cloud Haskell Platform]

[Evaluation Strategies and Support for NFData]

When sending messages to a local process (i.e., intra-node), the default
approach is to encode (i.e., serialise) the message /anyway/, just to
ensure that no unevaluated thunks are passed to the receiver.
In distributed-process, you must explicitly choose to use /unsafe/ primitives
that do nothing to ensure evaluation, since this might cause an error in the
receiver which would be difficult to debug. Using @NFData@, it is possible
to force evaluation, but there is no way to ensure that both the @NFData@
and @Binary@ instances do so in the same way (i.e., to the same depth, etc)
therefore automatic use of @NFData@ is not possible in distributed-process.

By contrast, distributed-process-platform makes extensive use of @NFData@
to force evaluation (and avoid serialisation overheads during intra-node
communication), via the @NFSerializable@ type class. This does nothing to
fix the potential disparity between @NFData@ and @Binary@ instances, so you
should verify that your data is being handled as expected (e.g., by sticking
to strict fields, or some such) and bear in mind that things could go wrong.

The @UnsafePrimitives@ module in /this/ library will force evaluation before
calling the @UnsafePrimitives@ in distributed-process, which - if you've
vetted everything correctly - should provide a bit more safety, whilst still
keeping performance at an acceptable level.

Users of the various service and utility models (such as @ManagedProcess@ and
the @Service@ and @Task@ APIs) should consult the sub-system specific
documentation for instructions on how to utilise these features.

IMPORTANT NOTICE: Despite the apparent safety of forcing evaluation before
sending, we /still/ cannot make any actual guarantees about the evaluation
semantics of these operations, and therefore the /unsafe/ moniker will remain
in place, in one form or another, for all functions and modules that use them.

[Error/Exception Handling]

It is /important/ not to be too general when catching exceptions in
cloud haskell application, because asynchonous exceptions provide cloud haskell
with its process termination mechanism. Two exception types in particular,
signal the instigator's intention to stop a process immediately, which are
raised (i.e., thrown) in response to the @kill@ and @exit@ primitives provided
by the base distributed-process package.

You should generally try to keep exception handling code to the lowest (i.e.,
most specific) scope possible. If you wish to trap @exit@ signals, use the
various flavours of @catchExit@ primitive from distributed-process.

-}
module Control.Distributed.Process.Platform
  (
    -- * Exported Types
    Addressable
  , Resolvable(..)
  , Routable(..)
  , NFSerializable
  , Recipient(..)
  , ExitReason(..)
  , Tag
  , TagPool

    -- * Primitives overriding those in distributed-process
  , module Control.Distributed.Process.Platform.UnsafePrimitives
  , monitor

    -- * Utilities and Extended Primitives
  , spawnLinkLocal
  , spawnMonitorLocal
  , linkOnFailure
  , times
  , isProcessAlive
  , matchCond
<<<<<<< HEAD
  , awaitExit
=======
  , deliver
>>>>>>> 5b89ac75

    -- * Call/Tagging support
  , newTagPool
  , getTag

    -- * Registration and Process Lookup
  , whereisOrStart
  , whereisOrStartRemote

    -- remote call table
  , __remoteTable
  ) where

import Control.Distributed.Process (RemoteTable)
import Control.Distributed.Process.Platform.Internal.Types
  ( NFSerializable
  , Recipient(..)
  , ExitReason(..)
  , Tag
  , TagPool
  , newTagPool
  , getTag
  )
import Control.Distributed.Process.Platform.UnsafePrimitives
import Control.Distributed.Process.Platform.Internal.Primitives hiding (__remoteTable)
import qualified Control.Distributed.Process.Platform.Internal.Primitives (__remoteTable)
import qualified Control.Distributed.Process.Platform.Internal.Types      (__remoteTable)
import qualified Control.Distributed.Process.Platform.Execution.Mailbox (__remoteTable)

-- remote table

__remoteTable :: RemoteTable -> RemoteTable
__remoteTable =
  Control.Distributed.Process.Platform.Execution.Mailbox.__remoteTable .
  Control.Distributed.Process.Platform.Internal.Primitives.__remoteTable .
  Control.Distributed.Process.Platform.Internal.Types.__remoteTable<|MERGE_RESOLUTION|>--- conflicted
+++ resolved
@@ -70,11 +70,8 @@
   , times
   , isProcessAlive
   , matchCond
-<<<<<<< HEAD
   , awaitExit
-=======
   , deliver
->>>>>>> 5b89ac75
 
     -- * Call/Tagging support
   , newTagPool
